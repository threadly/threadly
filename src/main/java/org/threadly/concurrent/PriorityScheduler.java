package org.threadly.concurrent;

import java.util.ArrayDeque;
import java.util.ArrayList;
import java.util.Collection;
import java.util.Deque;
import java.util.Iterator;
import java.util.List;
import java.util.concurrent.Callable;
import java.util.concurrent.ConcurrentLinkedQueue;
import java.util.concurrent.Future;
import java.util.concurrent.RejectedExecutionException;
import java.util.concurrent.ThreadFactory;
import java.util.concurrent.TimeUnit;
import java.util.concurrent.atomic.AtomicBoolean;
import java.util.concurrent.locks.LockSupport;

import org.threadly.concurrent.BlockingQueueConsumer.ConsumerAcceptor;
import org.threadly.concurrent.collections.ConcurrentArrayList;
import org.threadly.concurrent.future.ListenableFuture;
import org.threadly.concurrent.future.ListenableFutureTask;
import org.threadly.concurrent.future.ListenableRunnableFuture;
import org.threadly.concurrent.limiter.PrioritySchedulerLimiter;
import org.threadly.util.ArgumentVerifier;
import org.threadly.util.Clock;
import org.threadly.util.ExceptionUtils;
import org.threadly.util.ListUtils;

/**
 * <p>Executor to run tasks, schedule tasks.  Unlike 
 * {@link java.util.concurrent.ScheduledThreadPoolExecutor} this scheduled executor's pool size 
 * can grow and shrink based off usage.  It also has the benefit that you can provide "low 
 * priority" tasks which will attempt to use existing workers and not instantly create new threads 
 * on demand.  Thus allowing you to better take the benefits of a thread pool for tasks which 
 * specific execution time is less important.</p>
 * 
 * <p>Most tasks provided into this pool will likely want to be "high priority", to more closely 
 * match the behavior of other thread pools.  That is why unless specified by the constructor, the 
 * default {@link TaskPriority} is High.</p>
 * 
 * <p>When providing a "low priority" task, the task wont execute till one of the following is 
 * true.  The pool is has low load, and there are available threads already to run on.  The pool 
 * has no available threads, but is under it's max size and has waited the maximum wait time for a 
 * thread to be become available.</p>
 * 
 * <p>In all conditions, "low priority" tasks will never be starved.  They only attempt to allow 
 * "high priority" tasks the priority.  This makes "low priority" tasks ideal which do regular 
 * cleanup, or in general anything that must run, but cares little if there is a 1, or 10 second 
 * gap in the execution time.  That amount of tolerance for "low priority" tasks is adjustable by 
 * setting the {@code maxWaitForLowPriorityInMs} either in the constructor, or at runtime.</p>
 * 
 * @author jent - Mike Jensen
 * @since 2.2.0 (existed since 1.0.0 as PriorityScheduledExecutor)
 */
public class PriorityScheduler extends AbstractSubmitterScheduler
                               implements PrioritySchedulerInterface {
  protected static final TaskPriority DEFAULT_PRIORITY = TaskPriority.High;
  protected static final int DEFAULT_LOW_PRIORITY_MAX_WAIT_IN_MS = 500;
  protected static final boolean DEFAULT_NEW_THREADS_DAEMON = true;
  protected static final int WORKER_CONTENTION_LEVEL = 2; // level at which no worker contention is considered
  protected static final int LOW_PRIORITY_WAIT_TOLLERANCE_IN_MS = 2;
  protected static final String QUEUE_CONSUMER_THREAD_NAME_SUFFIX;
  // tuned for performance of scheduled tasks
  protected static final int QUEUE_FRONT_PADDING = 0;
  protected static final int QUEUE_REAR_PADDING = 2;
  
  static {
    QUEUE_CONSUMER_THREAD_NAME_SUFFIX = " priority task consumer for " + PriorityScheduler.class.getSimpleName();
  }
  
  protected final TaskPriority defaultPriority;
  protected final Object workersLock;
  protected final Object poolSizeChangeLock;
  protected final Deque<Worker> availableWorkers;        // is locked around workersLock
  protected final ThreadFactory threadFactory;
  protected final QueueManager highPriorityConsumer;  // is locked around highPriorityLock
  protected final QueueManager lowPriorityConsumer;    // is locked around lowPriorityLock
  protected long lastHighDelay;   // is locked around workersLock
  private final AtomicBoolean shutdownStarted;
  private volatile boolean shutdownFinishing; // once true, never goes to false
  private volatile int corePoolSize;  // can only be changed when poolSizeChangeLock locked
  private volatile int maxPoolSize;  // can only be changed when poolSizeChangeLock locked
  private volatile long keepAliveTimeInMs;
  private volatile long maxWaitForLowPriorityInMs;
  private volatile boolean allowCorePoolTimeout;
  private int waitingForWorkerCount;  // is locked around workersLock
  private int currentPoolSize;  // is locked around workersLock

  /**
   * Constructs a new thread pool, though no threads will be started till it accepts it's first 
   * request.  This constructs a default priority of high (which makes sense for most use cases).  
   * It also defaults low priority worker wait as 500ms.  It also  defaults to all newly created 
   * threads being daemon threads.
   * 
   * @param corePoolSize pool size that should be maintained
   * @param maxPoolSize maximum allowed thread count
   * @param keepAliveTimeInMs time to wait for a given thread to be idle before killing
   */
  public PriorityScheduler(int corePoolSize, int maxPoolSize,
                           long keepAliveTimeInMs) {
    this(corePoolSize, maxPoolSize, keepAliveTimeInMs, 
         DEFAULT_PRIORITY, DEFAULT_LOW_PRIORITY_MAX_WAIT_IN_MS, 
         DEFAULT_NEW_THREADS_DAEMON);
  }
  
  /**
   * Constructs a new thread pool, though no threads will be started till it accepts it's first 
   * request.  This constructs a default priority of high (which makes sense for most use cases).  
   * It also defaults low priority worker wait as 500ms.
   * 
   * @param corePoolSize pool size that should be maintained
   * @param maxPoolSize maximum allowed thread count
   * @param keepAliveTimeInMs time to wait for a given thread to be idle before killing
   * @param useDaemonThreads {@code true} if newly created threads should be daemon
   */
  public PriorityScheduler(int corePoolSize, int maxPoolSize,
                           long keepAliveTimeInMs, boolean useDaemonThreads) {
    this(corePoolSize, maxPoolSize, keepAliveTimeInMs, 
         DEFAULT_PRIORITY, DEFAULT_LOW_PRIORITY_MAX_WAIT_IN_MS, 
         useDaemonThreads);
  }

  /**
   * Constructs a new thread pool, though no threads will be started till it accepts it's first 
   * request.  This provides the extra parameters to tune what tasks submitted without a priority 
   * will be scheduled as.  As well as the maximum wait for low priority tasks.  The longer low 
   * priority tasks wait for a worker, the less chance they will have to make a thread.  But it 
   * also makes low priority tasks execution time less predictable.
   * 
   * @param corePoolSize pool size that should be maintained
   * @param maxPoolSize maximum allowed thread count
   * @param keepAliveTimeInMs time to wait for a given thread to be idle before killing
   * @param defaultPriority priority to give tasks which do not specify it
   * @param maxWaitForLowPriorityInMs time low priority tasks wait for a worker
   */
  public PriorityScheduler(int corePoolSize, int maxPoolSize,
                           long keepAliveTimeInMs, TaskPriority defaultPriority, 
                           long maxWaitForLowPriorityInMs) {
    this(corePoolSize, maxPoolSize, keepAliveTimeInMs, 
         defaultPriority, maxWaitForLowPriorityInMs, 
         DEFAULT_NEW_THREADS_DAEMON);
  }

  /**
   * Constructs a new thread pool, though no threads will be started till it accepts it's first 
   * request.  This provides the extra parameters to tune what tasks submitted without a priority 
   * will be scheduled as.  As well as the maximum wait for low priority tasks.  The longer low 
   * priority tasks wait for a worker, the less chance they will have to make a thread.  But it 
   * also makes low priority tasks execution time less predictable.
   * 
   * @param corePoolSize pool size that should be maintained
   * @param maxPoolSize maximum allowed thread count
   * @param keepAliveTimeInMs time to wait for a given thread to be idle before killing
   * @param defaultPriority priority to give tasks which do not specify it
   * @param maxWaitForLowPriorityInMs time low priority tasks wait for a worker
   * @param useDaemonThreads {@code true} if newly created threads should be daemon
   */
  public PriorityScheduler(int corePoolSize, int maxPoolSize,
                           long keepAliveTimeInMs, TaskPriority defaultPriority, 
                           long maxWaitForLowPriorityInMs, 
                           boolean useDaemonThreads) {
    this(corePoolSize, maxPoolSize, keepAliveTimeInMs, 
         defaultPriority, maxWaitForLowPriorityInMs, 
         new ConfigurableThreadFactory(PriorityScheduler.class.getSimpleName() + "-", 
                                       true, useDaemonThreads, Thread.NORM_PRIORITY, null, null));
  }

  /**
   * Constructs a new thread pool, though no threads will be started till it accepts it's first 
   * request.  This provides the extra parameters to tune what tasks submitted without a priority 
   * will be scheduled as.  As well as the maximum wait for low priority tasks.  The longer low 
   * priority tasks wait for a worker, the less chance they will have to make a thread.  But it 
   * also makes low priority tasks execution time less predictable.
   * 
   * @param corePoolSize pool size that should be maintained
   * @param maxPoolSize maximum allowed thread count
   * @param keepAliveTimeInMs time to wait for a given thread to be idle before killing
   * @param defaultPriority priority to give tasks which do not specify it
   * @param maxWaitForLowPriorityInMs time low priority tasks wait for a worker
   * @param threadFactory thread factory for producing new threads within executor
   */
  public PriorityScheduler(int corePoolSize, int maxPoolSize,
                           long keepAliveTimeInMs, TaskPriority defaultPriority, 
                           long maxWaitForLowPriorityInMs, ThreadFactory threadFactory) {
    ArgumentVerifier.assertGreaterThanZero(corePoolSize, "corePoolSize");
    if (maxPoolSize < corePoolSize) {
      throw new IllegalArgumentException("maxPoolSize must be >= corePoolSize");
    }
    
    //calls to verify and set values
    setKeepAliveTime(keepAliveTimeInMs);
    setMaxWaitForLowPriority(maxWaitForLowPriorityInMs);
    
    if (defaultPriority == null) {
      defaultPriority = DEFAULT_PRIORITY;
    }
    if (threadFactory == null) {
      threadFactory = new ConfigurableThreadFactory(PriorityScheduler.class.getSimpleName() + "-", true);
    }
    
    this.defaultPriority = defaultPriority;
    workersLock = new Object();
    poolSizeChangeLock = new Object();
    availableWorkers = new ArrayDeque<Worker>(corePoolSize);
    this.threadFactory = threadFactory;
    highPriorityConsumer = new QueueManager(threadFactory, 
                                            TaskPriority.High + QUEUE_CONSUMER_THREAD_NAME_SUFFIX, 
                                            clockWrapper, new ConsumerAcceptor<TaskWrapper> () {
      @Override
      public void acceptConsumedItem(TaskWrapper task) throws InterruptedException {
        runHighPriorityTask(task);
      }
    });
    lowPriorityConsumer = new QueueManager(threadFactory, 
                                           TaskPriority.Low + QUEUE_CONSUMER_THREAD_NAME_SUFFIX, 
                                           clockWrapper, new ConsumerAcceptor<TaskWrapper> () {
      @Override
      public void acceptConsumedItem(TaskWrapper task) throws InterruptedException {
        runLowPriorityTask(task);
      }
    });
    shutdownStarted = new AtomicBoolean(false);
    shutdownFinishing = false;
    this.corePoolSize = corePoolSize;
    this.maxPoolSize = maxPoolSize;
    this.allowCorePoolTimeout = false;
    this.lastHighDelay = 0;
    waitingForWorkerCount = 0;
    currentPoolSize = 0;
  }
  
  /**
   * If a section of code wants a different default priority, or wanting to provide a specific 
   * default priority in for {@link KeyDistributedExecutor}, or {@link KeyDistributedScheduler}.
   * 
   * @param priority default priority for PrioritySchedulerInterface implementation
   * @return a PrioritySchedulerInterface with the default priority specified
   */
  public PrioritySchedulerInterface makeWithDefaultPriority(TaskPriority priority) {
    if (priority == defaultPriority) {
      return this;
    } else {
      return new PrioritySchedulerWrapper(this, priority);
    }
  }

  @Override
  public TaskPriority getDefaultPriority() {
    return defaultPriority;
  }
  
  /**
   * Getter for the current set core pool size.
   * 
   * @return current core pool size
   */
  public int getCorePoolSize() {
    return corePoolSize;
  }
  
  /**
   * Getter for the currently set max pool size.
   * 
   * @return current max pool size
   */
  public int getMaxPoolSize() {
    return maxPoolSize;
  }
  
  /**
   * Getter for the currently set keep alive time.
   * 
   * @return current keep alive time
   */
  public long getKeepAliveTime() {
    return keepAliveTimeInMs;
  }
  
  /**
   * Getter for the current quantity of workers constructed (either running or idle).
   * 
   * @return current worker count
   */
  public int getCurrentPoolSize() {
    synchronized (workersLock) {
      return currentPoolSize;
    }
  }
  
  /**
   * Call to check how many tasks are currently being executed in this thread pool.
   * 
   * @return current number of running tasks
   */
  public int getCurrentRunningCount() {
    synchronized (workersLock) {
      return currentPoolSize - availableWorkers.size();
    }
  }
  
  /**
   * Change the set core pool size.  If the value is less than the current max pool size, the max 
   * pool size will also be updated to this value.
   * 
   * If this was a reduction from the previous value, this call will examine idle workers to see 
   * if they should be expired.  If this call reduced the max pool size, and the current running 
   * thread count is higher than the new max size, this call will NOT block till the pool is 
   * reduced.  Instead as those workers complete, they will clean up on their own.
   * 
   * @param corePoolSize New core pool size, must be at least one
   */
  public void setCorePoolSize(int corePoolSize) {
    ArgumentVerifier.assertGreaterThanZero(corePoolSize, "corePoolSize");
    
    synchronized (poolSizeChangeLock) {
      boolean lookForExpiredWorkers = this.corePoolSize > corePoolSize;
      
      if (maxPoolSize < corePoolSize) {
        setMaxPoolSize(corePoolSize);
      }
      
      this.corePoolSize = corePoolSize;
      
      if (lookForExpiredWorkers) {
        synchronized (workersLock) {
          expireOldWorkers();
        }
      }
    }
  }
  
  /**
   * Change the set max pool size.  If the value is less than the current core pool size, the core 
   * pool size will be reduced to match the new max pool size.  
   * 
   * If this was a reduction from the previous value, this call will examine idle workers to see 
   * if they should be expired.  If the current running thread count is higher than the new max 
   * size, this call will NOT block till the pool is reduced.  Instead as those workers complete, 
   * they will clean up on their own.
   * 
   * @param maxPoolSize New max pool size, must be at least one
   */
  public void setMaxPoolSize(int maxPoolSize) {
    ArgumentVerifier.assertGreaterThanZero(maxPoolSize, "maxPoolSize");
    
    synchronized (poolSizeChangeLock) {
      boolean poolSizeIncrease = maxPoolSize > this.maxPoolSize;
      
      if (maxPoolSize < corePoolSize) {
        this.corePoolSize = maxPoolSize;
      }
      
      this.maxPoolSize = maxPoolSize;

      synchronized (workersLock) {
        if (poolSizeIncrease) {
          // now that pool size increased, start any workers we can for the waiting tasks
          if (waitingForWorkerCount > 0) {
            while (availableWorkers.size() < waitingForWorkerCount && 
                   currentPoolSize <= this.maxPoolSize) {
              availableWorkers.add(makeNewWorker());
            }
            
            workersLock.notifyAll();
          }
        } else {
          expireOldWorkers();
        }
      }
    }
  }
  
  /**
   * Change the set idle thread keep alive time.  If this is a reduction in the previously set 
   * keep alive time, this call will then check for expired worker threads.
   * 
   * @param keepAliveTimeInMs New keep alive time in milliseconds
   */
  public void setKeepAliveTime(long keepAliveTimeInMs) {
    ArgumentVerifier.assertNotNegative(keepAliveTimeInMs, "keepAliveTimeInMs");
    
    boolean checkForExpiredWorkers = this.keepAliveTimeInMs > keepAliveTimeInMs;
    
    this.keepAliveTimeInMs = keepAliveTimeInMs;
    
    if (checkForExpiredWorkers) {
      synchronized (workersLock) {
        expireOldWorkers();
      }
    }
  }
  
  /**
   * Changes the max wait time for an idle worker for low priority tasks.  Changing this will only 
   * take effect for future low priority tasks, it will have no impact for the current low priority 
   * task attempting to get a worker.
   * 
   * @param maxWaitForLowPriorityInMs new time to wait for a thread in milliseconds
   */
  public void setMaxWaitForLowPriority(long maxWaitForLowPriorityInMs) {
    ArgumentVerifier.assertNotNegative(maxWaitForLowPriorityInMs, "maxWaitForLowPriorityInMs");
    
    this.maxWaitForLowPriorityInMs = maxWaitForLowPriorityInMs;
  }
  
  /**
   * Getter for the maximum amount of time a low priority task will wait for an available worker.
   * 
   * @return currently set max wait for low priority task
   */
  public long getMaxWaitForLowPriority() {
    return maxWaitForLowPriorityInMs;
  }
  
  /**
   * Returns how many tasks are either waiting to be executed, or are scheduled to be executed at 
   * a future point.
   * 
   * @return quantity of tasks waiting execution or scheduled to be executed later
   */
  public int getScheduledTaskCount() {
    return highPriorityConsumer.queueSize() + lowPriorityConsumer.queueSize();
  }
  
  /**
   * Returns a count of how many tasks are either waiting to be executed, or are scheduled to be 
   * executed at a future point for a specific priority.
   * 
   * @param priority priority for tasks to be counted
   * @return quantity of tasks waiting execution or scheduled to be executed later
   */
  public int getScheduledTaskCount(TaskPriority priority) {
    if (priority == null) {
      return getScheduledTaskCount();
    }
    
    switch (priority) {
      case High:
        return highPriorityConsumer.queueSize();
      case Low:
        return lowPriorityConsumer.queueSize();
      default:
        throw new UnsupportedOperationException();
    }
  }
  
  /**
   * Ensures all core threads have been started.  This will make new idle workers to accept tasks.
   */
  public void prestartAllCoreThreads() {
    synchronized (workersLock) {
      boolean startedThreads = false;
      while (currentPoolSize <= corePoolSize) {
        availableWorkers.addFirst(makeNewWorker());
        startedThreads = true;
      }
      
      if (startedThreads) {
        workersLock.notifyAll();
      }
    }
  }

  /**
   * Changes the setting weather core threads are allowed to be killed if they remain idle.  If 
   * changing to allow core thread timeout, this call will then perform a check to look for 
   * expired workers.
   * 
   * @param value {@code true} if core threads should be expired when idle.
   */
  public void allowCoreThreadTimeOut(boolean value) {
    boolean checkForExpiredWorkers = ! allowCorePoolTimeout && value;
    
    allowCorePoolTimeout = value;
    
    if (checkForExpiredWorkers) {
      synchronized (workersLock) {
        expireOldWorkers();
      }
    }
  }

  @Override
  public boolean isShutdown() {
    return shutdownStarted.get();
  }
  
  /**
   * Stops all idle workers, this is expected to be part of the shutdown process.
   */
  protected void shutdownAllIdleWorkers() {
    synchronized (workersLock) {
      Iterator<Worker> it = availableWorkers.iterator();
      while (it.hasNext()) {
        Worker w = it.next();
        it.remove();
        killWorker(w);
      }
      
      // we notify all in case some are waiting for shutdown
      workersLock.notifyAll();
    }
  }

  /**
   * Stops any new tasks from being submitted to the pool.  But allows all tasks which are 
   * submitted to execute, or scheduled (and have elapsed their delay time) to run.  If recurring 
   * tasks are present they will also be unable to reschedule.  If {@code shutdown()} or 
   * {@link #shutdownNow()} has already been called, this will have no effect.  
   * 
   * If you wish to not want to run any queued tasks you should use {@link #shutdownNow()}.
   */
  public void shutdown() {
    if (! shutdownStarted.getAndSet(true)) {
      highPriorityConsumer.addExecute(new OneTimeTaskWrapper(new ShutdownRunnable(), 
                                                             TaskPriority.High, 1));
    }
  }
  
  /**
   * Stops task consumers, and clears all waiting tasks (low and high priority).  It is expected 
   * that {@code shutdownStarted} has transitioned to {@code true} before calling this.  If 
   * {@code shutdownFinishing} has transitioned then unexecuted tasks may fail to be returned.
   * 
   * @return A list of Runnables that had been removed from the queues
   */
  protected List<Runnable> clearTaskQueue() {
    List<Runnable> removedTasks = new ArrayList<Runnable>(getScheduledTaskCount());
    lowPriorityConsumer.stopAndDrainQueueInto(removedTasks);
    highPriorityConsumer.stopAndDrainQueueInto(removedTasks);
    
    return removedTasks;
  }

  /**
   * Stops any new tasks from being able to be executed and removes workers from the pool.
   * 
   * This implementation refuses new submissions after this call.  And will NOT interrupt any 
   * tasks which are currently running.  However any tasks which are waiting in queue to be run 
   * (but have not started yet), will not be run.  Those waiting tasks will be removed, and as 
   * workers finish with their current tasks the threads will be joined.
   * 
   * @return List of runnables which were waiting to execute
   */
  public List<Runnable> shutdownNow() {
    shutdownStarted.set(true);
    shutdownAllIdleWorkers();
    List<Runnable> awaitingTasks = clearTaskQueue();
    shutdownFinishing = true;
    
    return awaitingTasks;
  }
  
  /**
   * Check weather the shutdown process is finished.
   * 
   * @return {@code true} if the scheduler is finishing its shutdown
   */
  protected boolean getShutdownFinishing() {
    return shutdownFinishing;
  }
  
  /**
   * Makes a new {@link PrioritySchedulerLimiter} that uses this pool as it's execution source.
   * 
   * @param maxConcurrency maximum number of threads to run in parallel in sub pool
   * @return newly created {@link PrioritySchedulerLimiter} that uses this pool as it's execution source
   */
  public PrioritySchedulerInterface makeSubPool(int maxConcurrency) {
    return makeSubPool(maxConcurrency, null);
  }

  /**  
   * Makes a new {@link PrioritySchedulerLimiter} that uses this pool as it's execution source.
   * 
   * @param maxConcurrency maximum number of threads to run in parallel in sub pool
   * @param subPoolName name to describe threads while running under this sub pool
   * @return newly created {@link PrioritySchedulerLimiter} that uses this pool as it's execution source
   */
  public PrioritySchedulerInterface makeSubPool(int maxConcurrency, String subPoolName) {
    if (maxConcurrency > maxPoolSize) {
      throw new IllegalArgumentException("A sub pool should be smaller than the parent pool");
    }
    
    return new PrioritySchedulerLimiter(this, maxConcurrency, subPoolName);
  }

  /**
   * Removes the runnable task from the execution queue.  It is possible for the runnable to still 
   * run until this call has returned.
   * 
   * Note that this call has high guarantees on the ability to remove the task (as in a complete 
   * guarantee).  But while this task is called, it will reduce the throughput of execution, so 
   * should not be used extremely frequently.
   * 
   * @param task The original task provided to the executor
   * @return {@code true} if the task was found and removed
   */
  @Override
  public boolean remove(Runnable task) {
    return highPriorityConsumer.remove(task) || lowPriorityConsumer.remove(task);
  }

  /**
   * Removes the callable task from the execution queue.  It is possible for the callable to still 
   * run until this call has returned.
   * 
   * Note that this call has high guarantees on the ability to remove the task (as in a complete 
   * guarantee).  But while this task is called, it will reduce the throughput of execution, so 
   * should not be used extremely frequently.
   * 
   * @param task The original callable provided to the executor
   * @return {@code true} if the callable was found and removed
   */
  @Override
  public boolean remove(Callable<?> task) {
    return highPriorityConsumer.remove(task) || lowPriorityConsumer.remove(task);
  }

  @Override
  protected void doSchedule(Runnable task, long delayInMillis) {
    doSchedule(task, delayInMillis, defaultPriority);
  }

  /**
   * Constructs a {@link OneTimeTaskWrapper} and adds it to the most efficent queue.  If there is 
   * no delay it will use {@link #addToExecuteQueue(OneTimeTaskWrapper)}, if there is a delay it 
   * will be added to {@link #addToScheduleQueue(TaskWrapper)}.
   * 
   * @param task Runnable to be executed
   * @param delayInMillis delay to wait before task is run
   * @param priority Priority for task execution
   */
  protected void doSchedule(Runnable task, long delayInMillis, TaskPriority priority) {
    OneTimeTaskWrapper taskWrapper = new OneTimeTaskWrapper(task, priority, delayInMillis);
    if (delayInMillis == 0) {
      addToExecuteQueue(taskWrapper);
    } else {
      addToScheduleQueue(taskWrapper);
    }
  }

  @Override
  public void execute(Runnable task, TaskPriority priority) {
    schedule(task, 0, priority);
  }

  @Override
  public ListenableFuture<?> submit(Runnable task, TaskPriority priority) {
    return submitScheduled(task, null, 0, priority);
  }
  
  @Override
  public <T> ListenableFuture<T> submit(Runnable task, T result, TaskPriority priority) {
    return submitScheduled(task, result, 0, priority);
  }

  @Override
  public <T> ListenableFuture<T> submit(Callable<T> task, TaskPriority priority) {
    return submitScheduled(task, 0, priority);
  }

  @Override
  public void schedule(Runnable task, long delayInMs, TaskPriority priority) {
    ArgumentVerifier.assertNotNull(task, "task");
    ArgumentVerifier.assertNotNegative(delayInMs, "delayInMs");
    if (priority == null) {
      priority = defaultPriority;
    }

    doSchedule(task, delayInMs, priority);
  }

  @Override
  public ListenableFuture<?> submitScheduled(Runnable task, long delayInMs, 
                                             TaskPriority priority) {
    return submitScheduled(task, null, delayInMs, priority);
  }

  @Override
  public <T> ListenableFuture<T> submitScheduled(Runnable task, T result, 
                                                 long delayInMs, TaskPriority priority) {
    ArgumentVerifier.assertNotNull(task, "task");
    ArgumentVerifier.assertNotNegative(delayInMs, "delayInMs");
    if (priority == null) {
      priority = defaultPriority;
    }

    ListenableRunnableFuture<T> rf = new ListenableFutureTask<T>(false, task, result);
    doSchedule(rf, delayInMs, priority);
    
    return rf;
  }

  @Override
  public <T> ListenableFuture<T> submitScheduled(Callable<T> task, long delayInMs, 
                                                 TaskPriority priority) {
    ArgumentVerifier.assertNotNull(task, "task");
    ArgumentVerifier.assertNotNegative(delayInMs, "delayInMs");
    if (priority == null) {
      priority = defaultPriority;
    }

    ListenableRunnableFuture<T> rf = new ListenableFutureTask<T>(false, task);
    doSchedule(rf, delayInMs, priority);
    
    return rf;
  }

  @Override
  public void scheduleWithFixedDelay(Runnable task, long initialDelay, long recurringDelay) {
    scheduleWithFixedDelay(task, initialDelay, recurringDelay, null);
  }

  @Override
  public void scheduleWithFixedDelay(Runnable task, long initialDelay, 
                                     long recurringDelay, TaskPriority priority) {
    ArgumentVerifier.assertNotNull(task, "task");
    ArgumentVerifier.assertNotNegative(initialDelay, "initialDelay");
    ArgumentVerifier.assertNotNegative(recurringDelay, "recurringDelay");
    if (priority == null) {
      priority = defaultPriority;
    }

    addToScheduleQueue(new RecurringDelayTaskWrapper(task, priority, initialDelay, recurringDelay));
  }

  @Override
  public void scheduleAtFixedRate(Runnable task, long initialDelay, long period) {
    scheduleAtFixedRate(task, initialDelay, period, null);
  }

  @Override
  public void scheduleAtFixedRate(Runnable task, long initialDelay, long period, 
                                  TaskPriority priority) {
    ArgumentVerifier.assertNotNull(task, "task");
    ArgumentVerifier.assertNotNegative(initialDelay, "initialDelay");
    ArgumentVerifier.assertGreaterThanZero(period, "period");
    if (priority == null) {
      priority = defaultPriority;
    }

    addToScheduleQueue(new RecurringRateTaskWrapper(task, priority, initialDelay, period));
  }
  
  /**
   * Adds the ready TaskWrapper to the correct execute queue.  Using the priority specified in the 
   * task, we pick the correct queue and add it.
   * 
   * If this is a scheduled or recurring task use {@link #addToScheduleQueue(TaskWrapper)}.
   * 
   * @param task {@link TaskWrapper} to queue for the scheduler
   */
  protected void addToExecuteQueue(OneTimeTaskWrapper task) {
    if (shutdownStarted.get()) {
      throw new RejectedExecutionException("Thread pool shutdown");
    }
    
    switch (task.priority) {
      case High:
        highPriorityConsumer.addExecute(task);
        break;
      case Low:
        lowPriorityConsumer.addExecute(task);
        break;
      default:
        throw new UnsupportedOperationException();
    }
  }
  
  /**
   * Adds the ready TaskWrapper to the correct schedule queue.  Using the priority specified in the 
   * task, we pick the correct queue and add it.
   * 
   * If this is just a single execution with no delay use {@link #addToExecuteQueue(OneTimeTaskWrapper)}.
   * 
   * @param task {@link TaskWrapper} to queue for the scheduler
   */
  protected void addToScheduleQueue(TaskWrapper task) {
    if (shutdownStarted.get()) {
      throw new RejectedExecutionException("Thread pool shutdown");
    }
    
    switch (task.priority) {
      case High:
        highPriorityConsumer.addScheduled(task);
        break;
      case Low:
        lowPriorityConsumer.addScheduled(task);
        break;
      default:
        throw new UnsupportedOperationException();
    }
  }
  
  /**
   * This function REQUIRES that workersLock is synchronized before calling.  It returns an 
   * available worker if it can get one before the wait time expires.  It will never create 
   * a new worker.
   * 
   * @param maxWaitTimeInMs time to wait for a worker to become available
   * @return an available worker, or {@code null} if no worker became available within the maxWaitTimeInMs
   * @throws InterruptedException Thrown if thread is interrupted while waiting for worker
   */
  protected Worker getExistingWorker(long maxWaitTimeInMs) throws InterruptedException {
    long startTime = -1;
    waitingForWorkerCount++;
    try {
      long waitTime = maxWaitTimeInMs;
      while (availableWorkers.isEmpty() && waitTime > 0) {
        long now;
        if (startTime < 0) {
          // only set the start time at the first run
          startTime = Clock.accurateForwardProgressingMillis();
          now = startTime;
        } else {
          now = Clock.accurateForwardProgressingMillis();
        }
        
        if (waitTime == Long.MAX_VALUE) {  // prevent overflow
          workersLock.wait();
        } else {
          long elapsedTime = now - startTime;
          waitTime = maxWaitTimeInMs - elapsedTime;
          if (waitTime > 0) {
            workersLock.wait(waitTime);
          }
        }
      }
      
      if (availableWorkers.isEmpty()) {
        return null;  // we exceeded the wait time
      } else {
        // always remove from the front, to get the newest worker
        return availableWorkers.removeFirst();
      }
    } finally {
      waitingForWorkerCount--;
    }
  }
  
  /**
   * This function REQUIRES that workersLock is synchronized before calling.  This call creates 
   * a new worker, starts it, but does NOT add it as an available worker (so you can immediately 
   * use it).  If you want this worker to be available for other tasks, it must be added to the 
   * {@code availableWorkers} queue.
   * 
   * @return Newly created worker, started and ready to accept work
   */
  protected Worker makeNewWorker() {
    Worker w = new Worker();
    currentPoolSize++;
    w.start();
    
    // will be added to available workers when done with first task
    return w;
  }
  
  /**
   * After a task has been pulled from the queue and is ready to execute it is provided here.  
   * This function will get an available worker (or create one if necessary and possible), and 
   * then provide the task to that available worker.
   * 
   * @param task Task to execute once we have an available worker
   * @throws InterruptedException Thrown if thread is interrupted while waiting for a worker
   */
  protected void runHighPriorityTask(TaskWrapper task) throws InterruptedException {
    Worker w = null;
    synchronized (workersLock) {
      if (! shutdownFinishing) {
        if (currentPoolSize >= maxPoolSize) {
          lastHighDelay = task.getDelayEstimateInMillis();
          // we can't make the pool any bigger
          w = getExistingWorker(Long.MAX_VALUE);
        } else {
          lastHighDelay = 0;
          
          if (availableWorkers.isEmpty()) {
            w = makeNewWorker();
          } else {
            // always remove from the front, to get the newest worker
            w = availableWorkers.removeFirst();
          }
        }
      }
    }
    
    if (w != null) {  // may be null if shutdown
      w.nextTask(task);
    }
  }

  /**
   * After a task has been pulled from the queue and is ready to execute it is provided here.  
   * This function will get an available worker, waiting a bit of time for one to become 
   * available if none are immediately available.  If after that there is still none available it 
   * will create one (assuming we have not reached our max pool size).  Then the acquired worker 
   * will be provided the task to execute.
   * 
   * @param task Task to execute once we have an available worker
   * @throws InterruptedException Thrown if thread is interrupted while waiting for a worker
   */
  protected void runLowPriorityTask(TaskWrapper task) throws InterruptedException {
    Worker w = null;
    synchronized (workersLock) {
      if (! shutdownFinishing) {
        // wait for high priority tasks that have been waiting longer than us if all workers are consumed
        long waitAmount;
        while (currentPoolSize >= maxPoolSize && 
               availableWorkers.size() < WORKER_CONTENTION_LEVEL &&   // only care if there is worker contention
               ! shutdownFinishing &&
               ! highPriorityConsumer.isQueueEmpty() && 
               (waitAmount = task.getDelayEstimateInMillis() - lastHighDelay) > LOW_PRIORITY_WAIT_TOLLERANCE_IN_MS) {
          workersLock.wait(waitAmount);
          Clock.systemNanoTime(); // update for getDelayEstimateInMillis
        }
        // check if we should reset the high delay for future low priority tasks
        if (highPriorityConsumer.isQueueEmpty()) {
          lastHighDelay = 0;
        }
        
        if (! shutdownFinishing) {  // check again that we are still running
          if (currentPoolSize >= maxPoolSize) {
            w = getExistingWorker(Long.MAX_VALUE);
          } else if (currentPoolSize == 0) {
            // first task is low priority, we obviously wont get any workers if we wait, so just make one
            w = makeNewWorker();
          } else {
            w = getExistingWorker(maxWaitForLowPriorityInMs);
            if (w == null) {
              // this means we expired past our wait time, so create a worker if we can
              if (currentPoolSize >= maxPoolSize) {
                // more workers were created while waiting, now have reached our max
                w = getExistingWorker(Long.MAX_VALUE);
              } else {
                w = makeNewWorker();
              }
            }
          }
        }
      }
    }
    
    if (w != null) {  // may be null if shutdown
      w.nextTask(task);
    }
  }
  
  /**
   * YOU MUST HOLD THE {@code workersLock} BEFORE CALLING THIS!!
   * 
   * Checks idle workers to see if any old/unused workers should be killed.
   */
  protected void expireOldWorkers() {
    long now = Clock.lastKnownForwardProgressingMillis();
    // we search backwards because the oldest workers will be at the back of the stack
    while ((currentPoolSize > corePoolSize || allowCorePoolTimeout) && 
           ! availableWorkers.isEmpty() && 
           (now - availableWorkers.getLast().getLastRunTime() > keepAliveTimeInMs || 
              currentPoolSize > maxPoolSize)) {  // it does not matter how old it is, the max pool size has changed
      Worker w = availableWorkers.removeLast();
      killWorker(w);
    }
  }
  
  /**
   * Shuts down the worker and ensures this now dead worker wont be used.
   * 
   * @param w worker to shutdown
   */
  protected void killWorker(Worker w) {
    // IMPORTANT** if this lock is removed, it is important to read the comment bellow
    synchronized (workersLock) {
      /* this will throw an exception if the worker has already stopped, 
       * we want to ensure the pool size is not decremented more than once for a given worker.
       * 
       * We are able to stop first, because we are holding the workers lock.  In the future if we 
       * try to reduce locking around here, we need to ensure that the worker is removed from the 
       * available workers BEFORE stopping.
       */
      w.stopIfRunning();
      currentPoolSize--;
      // it may not always be here, but it sometimes can (for example when a worker is interrupted)
      availableWorkers.remove(w);
    }
  }
  
  /**
   * Called by the worker after it completes a task.  This is so that we can run any after task 
   * cleanup, and make sure that the worker is now available for future tasks.
   * 
   * @param worker worker that is now idle and ready for more tasks
   */
  protected void workerDone(Worker worker) {
    synchronized (workersLock) {
      if (shutdownFinishing) {
        killWorker(worker);
      } else {
        expireOldWorkers();
        
        // always add to the front so older workers are at the back
        availableWorkers.addFirst(worker);
            
        workersLock.notify();
      }
    }
  }
  
  /**
   * <p>A service which manages the execute queues.  It runs a task to consume from the queues and 
   * execute those tasks as workers become available.  It also manages the queues as tasks are 
   * added, removed, or rescheduled.</p>
   * 
   * <p>Right now this class has a pretty tight dependency on {@link PriorityScheduler}, which is 
   * why this is an inner class.</p>
   * 
   * @author jent - Mike Jensen
   * @since 3.4.0
   */
  protected static class QueueManager extends AbstractService implements Runnable {
    protected final ThreadFactory threadFactory;
    protected final String threadName;
<<<<<<< HEAD
    protected final ClockWrapper clockWrapper;
    protected final ConsumerAcceptor<TaskWrapper> taskHandler;
    protected final Object executeQueueRemoveLock;
=======
>>>>>>> 8cc32580
    protected final ConcurrentLinkedQueue<OneTimeTaskWrapper> executeQueue;
    protected final ConcurrentArrayList<TaskWrapper> scheduleQueue;
    protected volatile Thread runningThread;
    
    public QueueManager(ThreadFactory threadFactory, String threadName, 
                        ClockWrapper clockWrapper, ConsumerAcceptor<TaskWrapper> taskHandler) {
      this.threadFactory = threadFactory;
      this.threadName = threadName;
<<<<<<< HEAD
      this.clockWrapper = clockWrapper;
      this.taskHandler = taskHandler;
      this.executeQueueRemoveLock = new Object();
=======
>>>>>>> 8cc32580
      this.executeQueue = new ConcurrentLinkedQueue<OneTimeTaskWrapper>();
      this.scheduleQueue = new ConcurrentArrayList<TaskWrapper>(QUEUE_FRONT_PADDING, QUEUE_REAR_PADDING);
      runningThread = null;
    }

    /**
     * Removes a given callable from the internal queues (if it exists).
     * 
     * @param task Callable to search for and remove
     * @return {@code true} if the task was found and removed
     */
    public boolean remove(Callable<?> task) {
<<<<<<< HEAD
      return removeFromTaskQueue(executeQueue, executeQueueRemoveLock, task) || 
               removeFromTaskQueue(scheduleQueue, scheduleQueue.getModificationLock(), task);
    }

    /**
     * Removes a given Runnable from the internal queues (if it exists).
     * 
     * @param task Runnable to search for and remove
     * @return {@code true} if the task was found and removed
     */
    public boolean remove(Runnable task) {
      return removeFromTaskQueue(executeQueue, executeQueueRemoveLock, task) || 
               removeFromTaskQueue(scheduleQueue, scheduleQueue.getModificationLock(), task);
    }
  
    /**
     * Removes a runnable from the provided queue if it exists.
     * 
     * @param queue Queue to search through to look for the provided task
     * @param task Runnable to search for
     * @return {@code true} if the task was found and removed
     */
    private static boolean removeFromTaskQueue(Collection<? extends TaskWrapper> queue, 
                                               Object queueRemoveLock, Runnable task) {
      synchronized (queueRemoveLock) {
        Iterator<? extends TaskWrapper> it = queue.iterator();
=======
      {
        Iterator<? extends TaskWrapper> it = executeQueue.iterator();
        while (it.hasNext()) {
          TaskWrapper tw = it.next();
          if (ContainerHelper.isContained(tw.task, task) && executeQueue.remove(tw)) {
            tw.cancel();
            return true;
          }
        }
      }
      synchronized (scheduleQueue.getModificationLock()) {
        Iterator<? extends TaskWrapper> it = scheduleQueue.iterator();
>>>>>>> 8cc32580
        while (it.hasNext()) {
          TaskWrapper tw = it.next();
          if (ContainerHelper.isContained(tw.task, task)) {
            tw.cancel();
            it.remove();
            
            return true;
          }
        }
      }
      
      return false;
    }

    /**
     * Removes a given Runnable from the internal queues (if it exists).
     * 
     * @param task Runnable to search for and remove
     * @return {@code true} if the task was found and removed
     */
<<<<<<< HEAD
    private static boolean removeFromTaskQueue(Collection<? extends TaskWrapper> queue, 
                                               Object queueRemoveLock, Callable<?> task) {
      synchronized (queueRemoveLock) {
        Iterator<? extends TaskWrapper> it = queue.iterator();
=======
    public boolean remove(Runnable task) {
      {
        Iterator<? extends TaskWrapper> it = executeQueue.iterator();
        while (it.hasNext()) {
          TaskWrapper tw = it.next();
          if (ContainerHelper.isContained(tw.task, task) && executeQueue.remove(tw)) {
            tw.cancel();
            return true;
          }
        }
      }
      synchronized (scheduleQueue.getModificationLock()) {
        Iterator<? extends TaskWrapper> it = scheduleQueue.iterator();
>>>>>>> 8cc32580
        while (it.hasNext()) {
          TaskWrapper tw = it.next();
          if (ContainerHelper.isContained(tw.task, task)) {
            tw.cancel();
            it.remove();
            
            return true;
          }
        }
      }
      
      return false;
    }

    /**
     * Adds a task for immediate execution.  No safety checks are done at this point, the task 
     * will be immediately added and available for consumption.
     * 
     * @param task Task to add to end of execute queue
     */
    public void addExecute(OneTimeTaskWrapper task) {
      executeQueue.add(task);

      handleQueueUpdate();
    }

    /**
     * Adds a task for delayed execution.  No safety checks are done at this point.  This call 
     * will safely find the insertion point in the scheduled queue and insert it into that 
     * queue.
     * 
     * @param task Task to insert into the schedule queue
     */
    public void addScheduled(TaskWrapper task) {
      synchronized (scheduleQueue.getModificationLock()) {
        ClockWrapper.stopForcingUpdate();
        try {
          int index = ListUtils.getInsertionEndIndex(scheduleQueue, task, true);
          
          scheduleQueue.add(index, task);
        } finally {
          ClockWrapper.resumeForcingUpdate();
        }
      }
      
      handleQueueUpdate();
    }

    /**
     * Adds a scheduled task to the end of the scheduled queue.  It is expected that this task is 
     * NOT ready for execution, and will later be moved from invoking 
     * {@link #reschedule(RecurringTaskWrapper)}.
     * 
     * @param task Task to add to end of schedule queue
     */
    public void addScheduledLast(RecurringTaskWrapper task) {
      scheduleQueue.addLast(task);
      // no need to notify since this task wont be ready to run
    }

    /**
     * Call to find and reposition a scheduled task.  It is expected that the task provided has 
     * already been added to the queue (likely from a call to 
     * {@link #addScheduledLast(RecurringTaskWrapper)}).  This call will use 
     * {@link RecurringTaskWrapper#getNextDelayInMillis()} to figure out what the new position 
     * within the queue should be.
     * 
     * @param task Task to find in queue and reposition based off next delay
     */
    public void reschedule(RecurringTaskWrapper task) {
      synchronized (scheduleQueue.getModificationLock()) {
<<<<<<< HEAD
        clockWrapper.stopForcingUpdate();
        try {
          long nextDelay = task.getNextDelayInMillis();
          int insertionIndex = ListUtils.getInsertionEndIndex(scheduleQueue, nextDelay, true);
          
          scheduleQueue.reposition(task, insertionIndex, true);
        } finally {
          clockWrapper.resumeForcingUpdate();
=======
        if (! shutdownStarted.get()) {
          ClockWrapper.stopForcingUpdate();
          try {
            long nextDelay = task.getNextDelayInMillis();
            int insertionIndex = ListUtils.getInsertionEndIndex(scheduleQueue, nextDelay, true);
            
            scheduleQueue.reposition(task, insertionIndex, true);
          } finally {
            ClockWrapper.resumeForcingUpdate();
          }
>>>>>>> 8cc32580
        }
      }
      
      // need to unpark even if the task is not ready, otherwise we may get stuck on an infinite park
      handleQueueUpdate();
    }

    /**
     * Called to check if either queue has anything to run.  This is just if the queues are empty.  
     * If there are scheduled tasks queued, but not ready to run, this will still return 
     * {@code false}.
     * 
     * @return {@code true} if there are no tasks in either queue
     */
    public boolean isQueueEmpty() {
      return executeQueue.isEmpty() && scheduleQueue.isEmpty();
    }

    /**
     * Call to get the total quantity of tasks within both stored queues.  If you can, 
     * {@link #isQueueEmpty()} is a more efficient call.  This returns the total amount of items 
     * in both the execute and scheduled queue.  If there are scheduled tasks which are NOT ready 
     * to run, they will still be included in this total.
     * 
     * @return Total quantity of tasks queued
     */
    public int queueSize() {
      return scheduleQueue.size() + executeQueue.size();
    }

    public void stopAndDrainQueueInto(List<Runnable> removedTasks) {
      stopIfRunning();
      
      clearQueue(executeQueue, removedTasks);
      synchronized (scheduleQueue.getModificationLock()) {
        clearQueue(scheduleQueue, removedTasks);
      }
    }
  
    private static void clearQueue(Collection<? extends TaskWrapper> queue, List<Runnable> resultList) {
      Iterator<? extends TaskWrapper> it = queue.iterator();
      while (it.hasNext()) {
        TaskWrapper tw = it.next();
        tw.cancel();
        if (! (tw.task instanceof ShutdownRunnable)) {
          resultList.add(tw.task);
        }
      }
      queue.clear();
    }

    @Override
    protected void startupService() {
      runningThread = threadFactory.newThread(this);
      if (runningThread.isAlive()) {
        throw new IllegalThreadStateException();
      }
      runningThread.setDaemon(true);
      runningThread.setName(threadName);
      runningThread.start();
    }

    @Override
    protected void shutdownService() {
      Thread runningThread = this.runningThread;
      this.runningThread = null;
      runningThread.interrupt();
    }
    
    /**
     * Called when the queue has been updated and we may need to wake up the consumer thread.
     */
    protected void handleQueueUpdate() {
      if (! startIfNotStarted()) {
        Thread currRunningThread = runningThread;
        if (currRunningThread != null) {
          LockSupport.unpark(currRunningThread);
        }
      }
    }

    @Override
    public void run() {
      while (runningThread != null) {
        try {
          TaskWrapper nextTask = getNextTask();
          if (nextTask != null) {
            taskHandler.acceptConsumedItem(nextTask);
          }
        } catch (InterruptedException e) {
          stopIfRunning();
          Thread.currentThread().interrupt();
        } catch (Throwable t) {
          ExceptionUtils.handleException(t);
        }
      }
    }
    
    protected TaskWrapper getNextTask() throws InterruptedException {
      while (runningThread != null) {  // loop till we have something to return
        TaskWrapper nextScheduledTask = scheduleQueue.peekFirst();
        TaskWrapper nextExecuteTask = executeQueue.peek();
        if (nextExecuteTask != null) {
          if (nextScheduledTask != null) {
            long scheduleDelay;
            long executeDelay;
            ClockWrapper.stopForcingUpdate();
            try {
              scheduleDelay = nextScheduledTask.getDelay(TimeUnit.MILLISECONDS);
              executeDelay = nextExecuteTask.getDelay(TimeUnit.MILLISECONDS);
            } finally {
              ClockWrapper.resumeForcingUpdate();
            }
            if (scheduleDelay < executeDelay) {
              synchronized (scheduleQueue.getModificationLock()) {
                // scheduled tasks must be removed, and call .executing() while holding the lock
                if (scheduleQueue.remove(nextScheduledTask)) {
                  nextScheduledTask.executing();
                  return nextScheduledTask;
                }
              }
            } else if (executeQueue.remove(nextExecuteTask)) {
              // if we can remove the task (aka it has not been removed already), we can execute it
              nextExecuteTask.executing();
              return nextExecuteTask;
            }
          } else if (executeQueue.remove(nextExecuteTask)) {
            // if we can remove the task (aka it has not been removed already), we can execute it
            nextExecuteTask.executing();
            return nextExecuteTask;
          }
        } else if (nextScheduledTask != null) {
          if (nextScheduledTask.getDelay(TimeUnit.MILLISECONDS) <= 0) {
            synchronized (scheduleQueue.getModificationLock()) {
              // scheduled tasks must be removed, and call .executing() while holding the lock
              if (scheduleQueue.remove(nextScheduledTask)) {
                nextScheduledTask.executing();
                return nextScheduledTask;
              }
            }
          } else {
            LockSupport.parkNanos(Clock.NANOS_IN_MILLISECOND * nextScheduledTask.getDelay(TimeUnit.MILLISECONDS));
          }
        } else {
          LockSupport.park();
        }
        
        if (Thread.currentThread().isInterrupted()) {
          throw new InterruptedException();
        }
      }
      
      return null;
    }
  }
  
  /**
   * <p>Runnable which will run on pool threads.  It accepts runnables to run, and tracks 
   * usage.</p>
   * 
   * @author jent - Mike Jensen
   * @since 1.0.0
   */
  // if functions are added here, we need to add them to the overriding wrapper in StrictPriorityScheduler
  protected class Worker extends AbstractService implements Runnable {
    protected final Thread thread;
    protected volatile long lastRunTime;
    protected volatile Runnable nextTask;
    
    protected Worker() {
      thread = threadFactory.newThread(this);
      if (thread.isAlive()) {
        throw new IllegalThreadStateException();
      }
      lastRunTime = Clock.lastKnownForwardProgressingMillis();
      nextTask = null;
    }

    @Override
    protected void startupService() {
      thread.start();
    }

    @Override
    protected void shutdownService() {
      LockSupport.unpark(thread);
    }
    
    /**
     * Supply the worker with the next task to run.  It is expected that the worker has been 
     * started before it is provided any tasks.  It must also be complete with it's previous 
     * task before it can be provided another one to run (there is no queuing within the workers).
     * 
     * @param task Task to run on this workers thread
     */
    public void nextTask(Runnable task) {
      nextTask = task;

      LockSupport.unpark(thread);
    }
    
    /**
     * Used internally by the worker to block it's internal thread until another task is provided 
     * to it.
     */
    private void blockTillNextTask() {
      boolean checkedInterrupted = false;
      while (nextTask == null && isRunning()) {
        LockSupport.park(this);

        checkInterrupted();
        checkedInterrupted = true;
      }
      
      if (! checkedInterrupted) {
        // must verify thread is not in interrupted status before it runs a task
        checkInterrupted();
      }
    }
    
    /**
     * Checks the interrupted status of the workers thread.  If it is interrupted the status will 
     * be cleared (unless the pool is shutting down, in which case we will gracefully shutdown the 
     * worker).
     */
    private void checkInterrupted() {
      if (Thread.interrupted()) { // check and clear interrupt
        if (shutdownFinishing) {
          /* If provided a new task, by the time killWorker returns we will still run that task 
           * before letting the thread return.
           */
          killWorker(this);
        }
      }
    }
    
    @Override
    public void run() {
      // will break in finally block if shutdown
      while (true) {
        blockTillNextTask();
        
        if (nextTask != null) {
          ExceptionUtils.runRunnable(nextTask);
          nextTask = null;
        }
        // once done handling task
        if (isRunning()) {
          // only check if still running, otherwise worker has already been killed
          lastRunTime = Clock.lastKnownForwardProgressingMillis();
          workerDone(this);
        } else {
          break;
        }
      }
    }
    
    /**
     * Checks what the last time this worker serviced a task was.
     * 
     * @return time in milliseconds since the last worker task
     */
    public long getLastRunTime() {
      return lastRunTime;
    }
  }
  
  /**
   * <p>Abstract implementation for all tasks handled by this pool.</p>
   * 
   * @author jent - Mike Jensen
   * @since 1.0.0
   */
  protected abstract static class TaskWrapper extends AbstractDelayed 
                                              implements Runnable {
    public final TaskPriority priority;
    protected final Runnable task;
    protected volatile boolean canceled;
    
    public TaskWrapper(Runnable task, TaskPriority priority) {
      this.priority = priority;
      this.task = task;
      canceled = false;
    }
    
    /**
     * Attempts to cancel the task from running (assuming it has not started yet).
     */
    public void cancel() {
      canceled = true;
      
      if (task instanceof Future<?>) {
        ((Future<?>)task).cancel(false);
      }
    }
    
    /**
     * Called as the task is being removed from the queue to prepare for execution.
     */
    public void executing() {
      // nothing by default, override to handle
    }
    
    /**
     * Similar to getDelay, except this implementation is an estimate.  It is only in 
     * milliseconds, and having some slight inaccuracy is not an issue.
     * 
     * @return time in milliseconds till task is ready to run
     */
    protected abstract long getDelayEstimateInMillis();
    
    @Override
    public String toString() {
      return task.toString();
    }
  }
  
  /**
   * <p>Wrapper for tasks which only executes once.</p>
   * 
   * @author jent - Mike Jensen
   * @since 1.0.0
   */
  protected class OneTimeTaskWrapper extends TaskWrapper {
    protected final long runTime;
    
    protected OneTimeTaskWrapper(Runnable task, TaskPriority priority, long delay) {
      super(task, priority);
      
      runTime = Clock.accurateForwardProgressingMillis() + delay;
    }

    @Override
    public long getDelay(TimeUnit unit) {
      return unit.convert(runTime - ClockWrapper.getSemiAccurateMillis(), TimeUnit.MILLISECONDS);
    }
    
    @Override
    protected long getDelayEstimateInMillis() {
      return runTime - Clock.lastKnownForwardProgressingMillis();
    }

    @Override
    public void run() {
      if (! canceled) {
        task.run();
      }
    }
  }

  /**
   * <p>Abstract wrapper for any tasks which run repeatedly.</p>
   * 
   * @author jent - Mike Jensen
   * @since 3.1.0
   */
  protected abstract class RecurringTaskWrapper extends TaskWrapper {
    protected volatile boolean executing;
    protected long nextRunTime;
    
    protected RecurringTaskWrapper(Runnable task, TaskPriority priority, long initialDelay) {
      super(task, priority);
      
      executing = false;
      this.nextRunTime = Clock.accurateForwardProgressingMillis() + initialDelay;
    }

    @Override
    public long getDelay(TimeUnit unit) {
      if (executing) {
        return Long.MAX_VALUE;
      } else {
        return unit.convert(getNextDelayInMillis(), TimeUnit.MILLISECONDS);
      }
    }
    
    /**
     * Checks what the delay time is till the next execution.
     *  
     * @return time in milliseconds till next execution
     */
    protected long getNextDelayInMillis() {
      return nextRunTime - ClockWrapper.getSemiAccurateMillis();
    }
    
    @Override
    protected long getDelayEstimateInMillis() {
      return nextRunTime - Clock.lastKnownForwardProgressingMillis();
    }
    
    @Override
    public void executing() {
      if (canceled) {
        return;
      }
      executing = true;
      /* add to queue before started, so that it can be removed if necessary
       * We add to the end because the task wont re-run till it has finished, 
       * so there is no reason to sort at this point
       */
      switch (priority) {
        case High:
          highPriorityConsumer.addScheduledLast(this);
          break;
        case Low:
          lowPriorityConsumer.addScheduledLast(this);
          break;
        default:
          throw new UnsupportedOperationException();
      }
    }
    
    /**
     * Called when the implementing class should update the variable {@code nextRunTime} to be the 
     * next absolute time in milliseconds the task should run.
     */
    protected abstract void updateNextRunTime();
    
    /**
     * After the task has completed, this will reschedule the task to run again.
     */
    private void reschedule() {
      if (shutdownStarted.get()) {
        return;
      }
      
      updateNextRunTime();
      
      // now that nextRunTime has been set, resort the queue
      switch (priority) {
        case High:
          highPriorityConsumer.reschedule(this);
          break;
        case Low:
          lowPriorityConsumer.reschedule(this);
          break;
        default:
          throw new UnsupportedOperationException();
      }
      
      executing = false;
    }

    @Override
    public void run() {
      if (canceled) {
        return;
      }
      try {
        task.run();
      } finally {
        if (! canceled) {
          try {
            reschedule();
          } catch (java.util.NoSuchElementException e) {
            if (canceled) {
              /* this is a possible condition where shutting down 
               * the thread pool occurred while rescheduling the item. 
               * 
               * Since this is unlikely, we just swallow the exception here.
               */
            } else {
              /* This condition however would not be expected, 
               * so we should throw the exception.
               */
              throw e;
            }
          }
        }
      }
    }
  }
  
  /**
   * <p>Wrapper for tasks which reschedule after completion.</p>
   * 
   * @author jent - Mike Jensen
   * @since 3.1.0
   */
  protected class RecurringDelayTaskWrapper extends RecurringTaskWrapper {
    protected final long recurringDelay;
    
    protected RecurringDelayTaskWrapper(Runnable task, TaskPriority priority, 
                                        long initialDelay, long recurringDelay) {
      super(task, priority, initialDelay);
      
      this.recurringDelay = recurringDelay;
    }
    
    @Override
    protected void updateNextRunTime() {
      nextRunTime = Clock.accurateForwardProgressingMillis() + recurringDelay;
    }
  }
  
  /**
   * <p>Wrapper for tasks which run at a fixed period (regardless of execution time).</p>
   * 
   * @author jent - Mike Jensen
   * @since 3.1.0
   */
  protected class RecurringRateTaskWrapper extends RecurringTaskWrapper {
    protected final long period;
    
    protected RecurringRateTaskWrapper(Runnable task, TaskPriority priority, 
                                       long initialDelay, long period) {
      super(task, priority, initialDelay);
      
      this.period = period;
    }
    
    @Override
    protected void updateNextRunTime() {
      nextRunTime += period;
    }
  }
  
  /**
   * <p>Runnable to be run after tasks already ready to execute.  That way this can be submitted 
   * with a {@link #execute(Runnable)} to ensure that the shutdown is fair for tasks that were 
   * already ready to be run/executed.  Once this runs the shutdown sequence will be finished, and 
   * no remaining asks in the queue can be executed.</p>
   * 
   * @author jent - Mike Jensen
   * @since 1.0.0
   */
  protected class ShutdownRunnable implements Runnable {
    @Override
    public void run() {
      shutdownNow();
    }
  }
}<|MERGE_RESOLUTION|>--- conflicted
+++ resolved
@@ -205,7 +205,7 @@
     this.threadFactory = threadFactory;
     highPriorityConsumer = new QueueManager(threadFactory, 
                                             TaskPriority.High + QUEUE_CONSUMER_THREAD_NAME_SUFFIX, 
-                                            clockWrapper, new ConsumerAcceptor<TaskWrapper> () {
+                                            new ConsumerAcceptor<TaskWrapper> () {
       @Override
       public void acceptConsumedItem(TaskWrapper task) throws InterruptedException {
         runHighPriorityTask(task);
@@ -213,7 +213,7 @@
     });
     lowPriorityConsumer = new QueueManager(threadFactory, 
                                            TaskPriority.Low + QUEUE_CONSUMER_THREAD_NAME_SUFFIX, 
-                                           clockWrapper, new ConsumerAcceptor<TaskWrapper> () {
+                                           new ConsumerAcceptor<TaskWrapper> () {
       @Override
       public void acceptConsumedItem(TaskWrapper task) throws InterruptedException {
         runLowPriorityTask(task);
@@ -1020,26 +1020,18 @@
   protected static class QueueManager extends AbstractService implements Runnable {
     protected final ThreadFactory threadFactory;
     protected final String threadName;
-<<<<<<< HEAD
-    protected final ClockWrapper clockWrapper;
     protected final ConsumerAcceptor<TaskWrapper> taskHandler;
     protected final Object executeQueueRemoveLock;
-=======
->>>>>>> 8cc32580
     protected final ConcurrentLinkedQueue<OneTimeTaskWrapper> executeQueue;
     protected final ConcurrentArrayList<TaskWrapper> scheduleQueue;
     protected volatile Thread runningThread;
     
     public QueueManager(ThreadFactory threadFactory, String threadName, 
-                        ClockWrapper clockWrapper, ConsumerAcceptor<TaskWrapper> taskHandler) {
+                       ConsumerAcceptor<TaskWrapper> taskHandler) {
       this.threadFactory = threadFactory;
       this.threadName = threadName;
-<<<<<<< HEAD
-      this.clockWrapper = clockWrapper;
       this.taskHandler = taskHandler;
       this.executeQueueRemoveLock = new Object();
-=======
->>>>>>> 8cc32580
       this.executeQueue = new ConcurrentLinkedQueue<OneTimeTaskWrapper>();
       this.scheduleQueue = new ConcurrentArrayList<TaskWrapper>(QUEUE_FRONT_PADDING, QUEUE_REAR_PADDING);
       runningThread = null;
@@ -1052,34 +1044,6 @@
      * @return {@code true} if the task was found and removed
      */
     public boolean remove(Callable<?> task) {
-<<<<<<< HEAD
-      return removeFromTaskQueue(executeQueue, executeQueueRemoveLock, task) || 
-               removeFromTaskQueue(scheduleQueue, scheduleQueue.getModificationLock(), task);
-    }
-
-    /**
-     * Removes a given Runnable from the internal queues (if it exists).
-     * 
-     * @param task Runnable to search for and remove
-     * @return {@code true} if the task was found and removed
-     */
-    public boolean remove(Runnable task) {
-      return removeFromTaskQueue(executeQueue, executeQueueRemoveLock, task) || 
-               removeFromTaskQueue(scheduleQueue, scheduleQueue.getModificationLock(), task);
-    }
-  
-    /**
-     * Removes a runnable from the provided queue if it exists.
-     * 
-     * @param queue Queue to search through to look for the provided task
-     * @param task Runnable to search for
-     * @return {@code true} if the task was found and removed
-     */
-    private static boolean removeFromTaskQueue(Collection<? extends TaskWrapper> queue, 
-                                               Object queueRemoveLock, Runnable task) {
-      synchronized (queueRemoveLock) {
-        Iterator<? extends TaskWrapper> it = queue.iterator();
-=======
       {
         Iterator<? extends TaskWrapper> it = executeQueue.iterator();
         while (it.hasNext()) {
@@ -1092,7 +1056,6 @@
       }
       synchronized (scheduleQueue.getModificationLock()) {
         Iterator<? extends TaskWrapper> it = scheduleQueue.iterator();
->>>>>>> 8cc32580
         while (it.hasNext()) {
           TaskWrapper tw = it.next();
           if (ContainerHelper.isContained(tw.task, task)) {
@@ -1113,12 +1076,6 @@
      * @param task Runnable to search for and remove
      * @return {@code true} if the task was found and removed
      */
-<<<<<<< HEAD
-    private static boolean removeFromTaskQueue(Collection<? extends TaskWrapper> queue, 
-                                               Object queueRemoveLock, Callable<?> task) {
-      synchronized (queueRemoveLock) {
-        Iterator<? extends TaskWrapper> it = queue.iterator();
-=======
     public boolean remove(Runnable task) {
       {
         Iterator<? extends TaskWrapper> it = executeQueue.iterator();
@@ -1132,7 +1089,6 @@
       }
       synchronized (scheduleQueue.getModificationLock()) {
         Iterator<? extends TaskWrapper> it = scheduleQueue.iterator();
->>>>>>> 8cc32580
         while (it.hasNext()) {
           TaskWrapper tw = it.next();
           if (ContainerHelper.isContained(tw.task, task)) {
@@ -1204,27 +1160,14 @@
      */
     public void reschedule(RecurringTaskWrapper task) {
       synchronized (scheduleQueue.getModificationLock()) {
-<<<<<<< HEAD
-        clockWrapper.stopForcingUpdate();
+        ClockWrapper.stopForcingUpdate();
         try {
           long nextDelay = task.getNextDelayInMillis();
           int insertionIndex = ListUtils.getInsertionEndIndex(scheduleQueue, nextDelay, true);
           
           scheduleQueue.reposition(task, insertionIndex, true);
         } finally {
-          clockWrapper.resumeForcingUpdate();
-=======
-        if (! shutdownStarted.get()) {
-          ClockWrapper.stopForcingUpdate();
-          try {
-            long nextDelay = task.getNextDelayInMillis();
-            int insertionIndex = ListUtils.getInsertionEndIndex(scheduleQueue, nextDelay, true);
-            
-            scheduleQueue.reposition(task, insertionIndex, true);
-          } finally {
-            ClockWrapper.resumeForcingUpdate();
-          }
->>>>>>> 8cc32580
+          ClockWrapper.resumeForcingUpdate();
         }
       }
       
