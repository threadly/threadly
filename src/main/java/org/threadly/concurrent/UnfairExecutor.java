package org.threadly.concurrent;

import java.util.ArrayList;
import java.util.Iterator;
import java.util.List;
import java.util.Queue;
import java.util.concurrent.ConcurrentLinkedQueue;
import java.util.concurrent.RejectedExecutionException;
import java.util.concurrent.ThreadFactory;
import java.util.concurrent.atomic.AtomicBoolean;
import java.util.concurrent.atomic.AtomicLong;
import java.util.concurrent.locks.LockSupport;

import org.threadly.util.AbstractService;
import org.threadly.util.ArgumentVerifier;
import org.threadly.util.Clock;
import org.threadly.util.ExceptionUtils;

/**
 * A very high performance {@link SubmitterExecutor} implementation.  Though to get those 
 * performance gains, some guarantees are reduced.  Most prominently is execution order, this 
 * scheduler does not ensure that tasks are executed in the order they are submitted, but rather 
 * tasks are consumed however is fastest.
 * <p>
 * This executor has an execution queue per thread.  That way each thread has a many producer, one 
 * consumer safety guarantees.  Compared to other pools which have to deal with a many to many 
 * thread safety issue.  Determining the thread queue may be based on a variety of information.  A 
 * couple built in distribution solutions are {@link TaskHashXorTimeStripeGenerator} (default) and 
 * {@link AtomicStripeGenerator}.
 * <p>
 * This scheduler will work best when the following conditions are true.  First because a long 
 * running task can block other tasks from running (even when other threads are idle).  It is best 
 * that tasks should be equally sized.  We also recommend having thread counts which are prime 
 * numbers for a more even hash distribution.  It is also important to recognize that it is 
 * generally a bad idea to block any of these threads waiting for results from processing that is 
 * expected to happen on the same executor.
 * 
 * @since 4.5.0
 */
public class UnfairExecutor extends AbstractSubmitterExecutor {
  /**
   * Strategy for taking in a task and producing a long which will be translated to which thread 
   * the task should be distributed on to.  This number is only a guide for the scheduler, the 
   * scheduler may choose another thread depending on what internal balancing may be possible.
   * 
   * @since 4.5.0
   */
  public interface TaskStripeGenerator {
    /**
     * Generate an identifier for the stripe to distribute the task on to.
     * 
     * @param task Task which can be used for referencing in determining the stripe
     * @return Any positive or negative long value to represent the stripe
     */
    public long getStripe(Runnable task);
  }
  
  /**
   * Generator which will determine the task stripe by using the identity hash of the runnable and 
   * {@link Clock#lastKnownTimeNanos()}.  This is the fastest built in option, however submissions 
   * of the same task many times without the clock being updated can result in a single thread 
   * being unfairly burdened.  Because of that it is highly recommended to over-size your pool if 
   * you are using this distributor.
   * <p>
   * A possibly more fair, but slower stripe generator would be {@link AtomicStripeGenerator}.  
   * <p>
   * This class should not be constructed, instead it should be provided via the static function 
   * {@link TaskHashXorTimeStripeGenerator#instance()}.
   * 
   * @since 4.5.0
   */
  public static class TaskHashXorTimeStripeGenerator implements TaskStripeGenerator {
    private static final TaskHashXorTimeStripeGenerator INSTANCE = 
        new TaskHashXorTimeStripeGenerator();
    
    /**
     * Provides an instance which can be provided into the constructor of {@link UnfairExecutor}.
     * 
     * @return TaskHashXorTimeStripeGenerator instance
     */
    public static TaskHashXorTimeStripeGenerator instance() {
      return INSTANCE;
    }
    
    private TaskHashXorTimeStripeGenerator() {
      // don't allow external construction
    }
    
    @Override
    public long getStripe(Runnable task) {
      return System.identityHashCode(task) ^ Clock.lastKnownTimeNanos();
    }
  }

  /**
   * Stripe generator which will round robin distribute tasks to threads.  Internally this uses a 
   * {@link AtomicLong}, which means if lots of tasks are being submitted in parallel there can be 
   * a lot of compare and swap overhead compared to {@link TaskHashXorTimeStripeGenerator}.  
   * <p>
   * This class should not be constructed, instead it should be provided via the static function 
   * {@link AtomicStripeGenerator#instance()}.
   * 
   * @since 4.5.0
   */
  public static class AtomicStripeGenerator implements TaskStripeGenerator {
    /**
     * Provides an instance which can be provided into the constructor of {@link UnfairExecutor}.
     * 
     * @return A new AtomicStripeGenerator instance
     */
    public static AtomicStripeGenerator instance() {
      return new AtomicStripeGenerator();
    }
    
    private final AtomicLong stripe;
    
    private AtomicStripeGenerator() {
      // don't allow external construction
      stripe = new AtomicLong();
    }
    
    @Override
    public long getStripe(Runnable task) {
      return stripe.getAndIncrement();
    }
  }
  
  protected final Worker[] schedulers;
  private final AtomicBoolean shutdownStarted;
  private final TaskStripeGenerator stripeGenerator;
  
  /**
   * Constructs a new {@link UnfairExecutor} with a provided thread count.  This defaults to using 
   * daemon threads.  This also defaults to using the {@link TaskHashXorTimeStripeGenerator}.
   * 
   * @param threadCount Number of threads, recommended to be a prime number
   */
  public UnfairExecutor(int threadCount) {
    this(threadCount, true, TaskHashXorTimeStripeGenerator.instance());
  }
  
  /**
   * Constructs a new {@link UnfairExecutor} with a provided thread count.  This defaults to using 
   * daemon threads.  
   * <p>
   * Possible built in stripe generators for use would be {@link AtomicStripeGenerator} or 
   * {@link TaskHashXorTimeStripeGenerator}.
   * 
   * @param threadCount Number of threads, recommended to be a prime number
   * @param stripeGenerator Generator for figuring out how a task is assigned to a thread
   */
  public UnfairExecutor(int threadCount, TaskStripeGenerator stripeGenerator) {
    this(threadCount, true, stripeGenerator);
  }

  /**
   * Constructs a new {@link UnfairExecutor} with a provided thread count.    This also defaults 
   * to using the {@link TaskHashXorTimeStripeGenerator}.
   * 
   * @param threadCount Number of threads, recommended to be a prime number
   * @param useDaemonThreads {@code true} if created threads should be daemon
   */
  public UnfairExecutor(int threadCount, boolean useDaemonThreads) {
    this(threadCount, useDaemonThreads, TaskHashXorTimeStripeGenerator.instance());
  }

  /**
   * Constructs a new {@link UnfairExecutor} with a provided thread count.  
   * <p>
   * Possible built in stripe generators for use would be {@link AtomicStripeGenerator} or 
   * {@link TaskHashXorTimeStripeGenerator}.
   * 
   * @param threadCount Number of threads, recommended to be a prime number
   * @param useDaemonThreads {@code true} if created threads should be daemon
   * @param stripeGenerator Generator for figuring out how a task is assigned to a thread
   */
  public UnfairExecutor(int threadCount, boolean useDaemonThreads, 
                        TaskStripeGenerator stripeGenerator) {
    this(threadCount, 
         new ConfigurableThreadFactory(UnfairExecutor.class.getSimpleName() + "-", true, 
                                       useDaemonThreads, Thread.NORM_PRIORITY, null, null, null), 
         stripeGenerator);
  }

  /**
   * Constructs a new {@link UnfairExecutor} with a provided thread count and factory.  This also 
   * defaults to using the {@link TaskHashXorTimeStripeGenerator}.
   * 
   * @param threadCount Number of threads, recommended to be a prime number
   * @param threadFactory thread factory for producing new threads within executor
   */
  public UnfairExecutor(int threadCount, ThreadFactory threadFactory) {
    this(threadCount, threadFactory, TaskHashXorTimeStripeGenerator.instance());
  }

  /**
   * Constructs a new {@link UnfairExecutor} with a provided thread count and factory.  
   * <p>
   * Possible built in stripe generators for use would be {@link AtomicStripeGenerator} or 
   * {@link TaskHashXorTimeStripeGenerator}.
   * 
   * @param threadCount Number of threads, recommended to be a prime number
   * @param threadFactory thread factory for producing new threads within executor
   * @param stripeGenerator Generator for figuring out how a task is assigned to a thread
   */
  public UnfairExecutor(int threadCount, ThreadFactory threadFactory, 
                        TaskStripeGenerator stripeGenerator) {
    ArgumentVerifier.assertGreaterThanZero(threadCount, "threadCount");
    ArgumentVerifier.assertNotNull(stripeGenerator, "stripeGenerator");
    
    this.schedulers = new Worker[threadCount];
    this.shutdownStarted = new AtomicBoolean(false);
    this.stripeGenerator = stripeGenerator;
    
    for (int i = 0; i < threadCount; i++) {
      schedulers[i] = new Worker(threadFactory);
      if (i > 0) {
        schedulers[i].setNeighborWorker(schedulers[i - 1]);
      }
    }
    schedulers[0].setNeighborWorker(schedulers[schedulers.length - 1]);
    // can only start once full neighbor chain is established
    final Worker firstWorker = schedulers[0];
    // let first worker start all the other threads as soon as possible
    firstWorker.addTask(new Runnable() {
      @Override
      public void run() {
        for (Worker w : schedulers) {
          if (w != firstWorker) {
            w.start();
          }
        }
      }
    });
    firstWorker.start();
  }
  
  @Override
  protected void doExecute(Runnable task) {
    if (shutdownStarted.get()) {
      throw new RejectedExecutionException("Pool is shutdown");
    }
    
<<<<<<< HEAD
    // Cast schedulers.length to (long) to ensure 1.8 API is used as a Math.floorMod overload was added for Java 1.9 with (int) second parameter
    schedulers[(int)Math.floorMod(stripeGenerator.getStripe(task), (long)schedulers.length)].addTask(task);
=======
    schedulers[Math.floorMod(stripeGenerator.getStripe(task), schedulers.length)].addTask(task);
>>>>>>> 6631b057
  }

  /**
   * Function to check if the thread pool is currently accepting and handling tasks.
   * 
   * @return {@code true} if thread pool is running
   */
  public boolean isShutdown() {
    return shutdownStarted.get();
  }

  /**
   * Stops any new tasks from being submitted to the pool.  But allows all tasks which are 
   * submitted to execute, or scheduled (and have elapsed their delay time) to run.  If recurring 
   * tasks are present they will also be unable to reschedule.  This call will not block to wait 
   * for the shutdown of the scheduler to finish.  If {@link #shutdown()} or 
   * {@link #shutdownNow()} has already been called, this will have no effect.  
   * <p>
   * If you wish to not want to run any queued tasks you should use {@link #shutdownNow()}.
   */
  public void shutdown() {
    if (shutdownStarted.compareAndSet(false, true)) {
      for (Worker w : schedulers) {
        w.addTask(new ShutdownTask(w));
      }
    }
  }

  /**
   * Stops any new tasks from being submitted to the pool.  If any tasks are waiting for execution 
   * they will be prevented from being run.  If a task is currently running it will be allowed to 
   * finish (though this call will not block waiting for it to finish).
   * 
   * @return returns a list of runnables which were waiting in the queue to be run at time of shutdown
   */
  public List<Runnable> shutdownNow() {
    shutdownStarted.set(true);
    
    List<Runnable> result = new ArrayList<>();
    for (Worker w : schedulers) {
      w.stopIfRunning();
      Iterator<Runnable> it = w.taskQueue.iterator();
      while (it.hasNext()) {
        Runnable task = it.next();
        it.remove();
        if (! (task instanceof ShutdownTask)) {
          result.add(task);
        }
      }
    }
    return result;
  }

  /**
   * Block until the thread pool has shutdown and all threads have been stopped.  If neither 
   * {@link #shutdown()} or {@link #shutdownNow()} is invoked, then this will block forever.
   * 
   * @throws InterruptedException Thrown if blocking thread is interrupted waiting for shutdown
   */
  public void awaitTermination() throws InterruptedException {
    for (Worker w : schedulers) {
      w.thread.join();
    }
  }

  /**
   * Block until the thread pool has shutdown and all threads have been stopped.  If neither 
   * {@link #shutdown()} or {@link #shutdownNow()} is invoked, then this will block until the 
   * timeout is reached.
   * 
   * @param timeoutMillis time to block and wait for thread pool to shutdown
   * @return {@code true} if the pool has shutdown, false if timeout was reached
   * @throws InterruptedException Thrown if blocking thread is interrupted waiting for shutdown
   */
  public boolean awaitTermination(long timeoutMillis) throws InterruptedException {
    long startTime = Clock.accurateForwardProgressingMillis();
    for (Worker w : schedulers) {
      long remainingWait = timeoutMillis - (Clock.lastKnownForwardProgressingMillis() - startTime);
      if (remainingWait > 0) {
        w.thread.join(remainingWait);
      }
      if (w.thread.isAlive()) {
        return false;
      }
    }
    return true;
  }
  
  @Override
  protected void finalize() throws Throwable {
    shutdown();
  }
  
  /**
   * Worker task for executing tasks on the provided thread.  This worker maintains an internal 
   * queue for which tasks can be added on.  It will park itself once idle, and resume if tasks 
   * are later then added.
   * 
   * @since 4.5.0
   */
  protected static class Worker extends AbstractService implements Runnable {
    protected final Thread thread;
    protected final Queue<Runnable> taskQueue;
    private volatile boolean parked;
    private Worker checkNeighborWorker;
    private Worker wakupNeighborWorker;
    
    public Worker(ThreadFactory threadFactory) {
      thread = threadFactory.newThread(this);
      if (thread.isAlive()) {
        throw new IllegalThreadStateException();
      }
      taskQueue = new ConcurrentLinkedQueue<>();
      parked = false;
    }
    
    /**
     * Must be invoked with a non-null worker before starting.
     * 
     * @param w Worker to assist if we are idle
     */
    protected void setNeighborWorker(Worker w) {
      checkNeighborWorker = w;
      w.wakupNeighborWorker = this;
    }

    @Override
    protected void startupService() {
      if (checkNeighborWorker == null || wakupNeighborWorker == null) {
        throw new IllegalStateException();
      }
      thread.start();
    }

    @Override
    protected void shutdownService() {
      LockSupport.unpark(thread);
    }
    
    public void addTask(Runnable task) {
      taskQueue.add(task);
      if (parked) {
        parked = false;
        LockSupport.unpark(thread);
      } else if (wakupNeighborWorker.parked) {
        wakupNeighborWorker.parked = false;
        LockSupport.unpark(wakupNeighborWorker.thread);
      }
    }
    
    @Override
    public void run() {
      while (isRunning()) {
        Runnable task = taskQueue.poll();
        // just reset status, we should only shutdown by having the service stopped
        Thread.interrupted();
        if (task != null) {
          if (parked) {
            parked = false;
          }
          try {
            task.run();
          } catch (Throwable t) {
            ExceptionUtils.handleException(t);
          }
        } else if (! parked) {
          // check neighbor worker to see if they need help
          task = checkNeighborWorker.taskQueue.poll();
          if (task != null) {
            try {
              task.run();
            } catch (Throwable t) {
              ExceptionUtils.handleException(t);
            }
          } else {
            parked = true;
          }
        } else {
          LockSupport.park();
        }
      }
    }
  }
  
  /**
   * Task for shutting down worker thread.  Used in {@link #shutdown()}.
   * 
   * @since 4.5.0
   */
  private static class ShutdownTask implements Runnable {
    private final Worker w;
    
    public ShutdownTask(Worker w) {
      this.w = w;
    }
    
    @Override
    public void run() {
      w.stopIfRunning();
      w.taskQueue.clear();
    }
  }
}<|MERGE_RESOLUTION|>--- conflicted
+++ resolved
@@ -178,7 +178,7 @@
                         TaskStripeGenerator stripeGenerator) {
     this(threadCount, 
          new ConfigurableThreadFactory(UnfairExecutor.class.getSimpleName() + "-", true, 
-                                       useDaemonThreads, Thread.NORM_PRIORITY, null, null, null), 
+                                       useDaemonThreads, Thread.NORM_PRIORITY, null, null, null),
          stripeGenerator);
   }
 
@@ -241,12 +241,8 @@
       throw new RejectedExecutionException("Pool is shutdown");
     }
     
-<<<<<<< HEAD
     // Cast schedulers.length to (long) to ensure 1.8 API is used as a Math.floorMod overload was added for Java 1.9 with (int) second parameter
     schedulers[(int)Math.floorMod(stripeGenerator.getStripe(task), (long)schedulers.length)].addTask(task);
-=======
-    schedulers[Math.floorMod(stripeGenerator.getStripe(task), schedulers.length)].addTask(task);
->>>>>>> 6631b057
   }
 
   /**
